--- conflicted
+++ resolved
@@ -1,10 +1,5 @@
-<<<<<<< HEAD
-<form [formGroup]="form" (ngSubmit)="onSubmit()">
-    <mat-card appearance="outlined" class="login-panel">
-=======
-<mat-card appearance="outlined">
+<mat-card appearance="outlined" class="login-panel">
     <form [formGroup]="form" (ngSubmit)="onSubmit()">
->>>>>>> 21497de5
         <mat-card-header>
             <div mat-card-avatar class="app-icon"></div>
             <mat-card-title>Login</mat-card-title>
