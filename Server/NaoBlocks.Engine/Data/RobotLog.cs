﻿namespace NaoBlocks.Engine.Data
{
    /// <summary>
    /// Stores an execution log for when a program was run.
    /// </summary>
    public class RobotLog
    {
        /// <summary>
        /// Gets or sets the conversation this log is part of.
        /// </summary>
        public Conversation Conversation { get; set; } = Conversation.None;

        /// <summary>
        /// Gets or sets the id of the log.
        /// </summary>
        public string? Id { get; set; }

        /// <summary>
        /// Gets the lines in the log.
        /// </summary>
        public IList<RobotLogLine> Lines { get; } = new List<RobotLogLine>();

        /// <summary>
        /// Gets or sets the assigned robot id.
        /// </summary>
        public string RobotId { get; set; } = string.Empty;

        /// <summary>
        /// Gets or sets the details about when this log was last synchronized.
        /// </summary>
        public SynchronizationData Synchronization { get; set; } = new SynchronizationData();

        /// <summary>
        /// Gets or sets when this log was added.
        /// </summary>
        public DateTime WhenAdded { get; set; } = DateTime.UtcNow;

        /// <summary>
        /// Gets or sets when this log was last added to.
        /// </summary>
        public DateTime WhenLastUpdated { get; set; } = DateTime.UtcNow;
<<<<<<< HEAD
=======

        /// <summary>
        /// Gets or sets the details about when this log was last synchronized.
        /// </summary>
        public SynchronizationStatus Synchronization { get; set; } = new SynchronizationStatus();
>>>>>>> eab56e6c
    }
}<|MERGE_RESOLUTION|>--- conflicted
+++ resolved
@@ -39,13 +39,10 @@
         /// Gets or sets when this log was last added to.
         /// </summary>
         public DateTime WhenLastUpdated { get; set; } = DateTime.UtcNow;
-<<<<<<< HEAD
-=======
 
         /// <summary>
         /// Gets or sets the details about when this log was last synchronized.
         /// </summary>
         public SynchronizationStatus Synchronization { get; set; } = new SynchronizationStatus();
->>>>>>> eab56e6c
     }
 }